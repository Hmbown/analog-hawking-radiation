--- conflicted
+++ resolved
@@ -50,6 +50,8 @@
 - [Getting Started](#getting-started)
 - [Key Features (v0.2.0)](#key-features-v020)
 - [End-to-End Workflow](#end-to-end-workflow)
+- [Orchestration & Monitoring (New)](#orchestration--monitoring-new)
+- [Latest Orchestrated Results](#latest-orchestrated-results)
 - [Interpreting Results](#interpreting-results)
 - [Documentation & Resources](#documentation--resources)
 - [Physics Background](#physics-background)
@@ -75,6 +77,8 @@
 
 - **Explore speculative plasma mirror boosts** before committing to hardware prototypes. Optional coupling to AnaBHEL-inspired mirror dynamics (analog black hole experiment concept; see [`docs/AdvancedScenarios.md`](docs/AdvancedScenarios.md)) supports early-stage studies of enhanced surface gravity.
 
+- **Orchestrate multi-phase campaigns** with automated parameter exploration, refinement, Bayesian optimization, and validation across hundreds of simulations with real-time monitoring and comprehensive reporting.
+
 *Why it matters: These capabilities help experimental teams compare scenarios, validate models, and estimate detection prospects without leaving a single integrated toolkit.*
 
 ## End-to-End Workflow
@@ -85,7 +89,6 @@
 4. **Spectrum + detection** – compute Hawking spectra, integrate over radio bands, and estimate 5σ detection times under user-specified system temperature and bandwidth.
 5. **Reporting** – persist JSON summaries, PSD plots, and optional hybrid comparisons in `results/` and `figures/`.
 
-<<<<<<< HEAD
 ## Orchestration & Monitoring (New)
 
 A multi-phase orchestration engine coordinates coarse exploration, refinement, Bayesian optimization, and validation. It integrates real-time monitoring, result aggregation, and reporting.
@@ -122,60 +125,6 @@
 Notes:
 - The run executed in a constrained environment; parallel workers were auto-fallbacked to sequential mode. Reporting/visualization components were skipped due to optional plotting dependencies. Validation calls are guarded when unavailable. To enable full features (rich dashboard, seaborn visuals, skopt optimization), install optional dependencies in your environment.
 
-## Quick Start
-
-### Install
-
-```bash
-git clone https://github.com/hmbown/analog-hawking-radiation.git
-cd analog-hawking-radiation
-pip install -e .
-```
-
-### Run the fluid demo
-
-```bash
-python scripts/run_full_pipeline.py --demo \
-  --kappa-method acoustic_exact \
-  --graybody acoustic_wkb \
-  --alpha-gray 0.8
-cat results/full_pipeline_summary.json
-```
-
-### PIC/OpenPMD Integration
-
-**Convert particle-in-cell simulation data** to work with the Hawking radiation pipeline:
-
-```bash
-# Convert HDF5 slice to profile format
-python scripts/openpmd_slice_to_profile.py --in data/slice.h5 \
-  --x-dataset /x --vel-dataset /vel --Te-dataset /Te \
-  --out results/warpx_profile.npz
-
-# Run the full physics pipeline on PIC data
-python scripts/run_pic_pipeline.py --profile results/warpx_profile.npz \
-  --kappa-method acoustic_exact --graybody acoustic_wkb
-
-# Include PIC profiles in universality analysis
-python scripts/experiment_universality_collapse.py \
-  --out results/experiments/universality --pic-profiles results/*.npz
-```
-
-### Exploratory hybrid coupling
-
-```bash
-python scripts/run_full_pipeline.py --demo --hybrid \
-  --hybrid-model anabhel --mirror-D 1e-5 --mirror-eta 1.0
-```
-
-### Compare configurations
-
-- `python scripts/demo_hybrid_comparison.py`
-- `python scripts/sweep_hybrid_params.py`
-- `python scripts/generate_detection_time_heatmap.py`
-
-=======
->>>>>>> f86f8166
 ## Interpreting Results
 
 Pipeline summaries (e.g. `results/full_pipeline_summary.json`) report:

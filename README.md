--- conflicted
+++ resolved
@@ -259,11 +259,7 @@
 
 **Plasma mirror concept**
 ```bibtex
-<<<<<<< HEAD
-@article{chen2015plasma,
-=======
 @article{chen2017plasma,
->>>>>>> 1e1d1425
   title={Accelerating plasma mirrors to investigate the black hole information loss paradox},
   author={Chen, Pisin and Mourou, Gerard},
   journal={Physical Review Letters},

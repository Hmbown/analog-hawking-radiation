--- conflicted
+++ resolved
@@ -1,17 +1,13 @@
 # Analog Hawking Radiation: Gradient-Limited Horizon Formation and Radio-Band Detection Modeling
 
-<<<<<<< HEAD
-## Overview
-=======
 ## Launch Next Steps
 
 1. **Close validation checklist** — Drive the role-based sign-off in `docs/launch_readiness_plan.md` (all phases of `TESTING_PLAN.md` need evidence logged under `results/testing_signoff/`).
 2. **Bring WarpX online** — Install/configure WarpX + pywarpx on target compute, then extend `scripts/run_trans_planckian_experiment.py` beyond mock mode for full PIC runs.
-3. **Secure resources** — Lock in multi-GPU time (≥8×H100/A100) and 10 TB fast storage to sustain Trans-Planckian campaigns.
+3. **Secure resources** — Lock in multi-GPU time (≥8×H100/A100) and 10 TB fast storage to sustain Trans-Planckian campaigns.
 4. **Run pre-launch studies** — Execute envelope-matched geometry sweeps, magnetized horizon scans, and reduced PIC/fluid cross-checks; fold results back into docs and readiness plan.
 
-## A quick tour
->>>>>>> dd679411
+## Overview
 
 **Purpose**: A comprehensive computational framework for modeling analog Hawking radiation in laser-plasma systems, featuring robust horizon detection, realistic multi-beam configurations, and practical detection feasibility assessment.
 
